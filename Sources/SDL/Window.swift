//
//  Window.swift
//  SDL
//
//  Created by Alsey Coleman Miller on 6/6/17.
//

@_exported import CSDL2

/// SDL Window
public final class SDLWindow {
    
    // MARK: - Properties
    
    internal let internalPointer: OpaquePointer
    
    // MARK: - Initialization
    
    deinit {
        SDL_DestroyWindow(internalPointer)
    }
    
    /// Create a window with the specified position, dimensions, and flags.
    public init(title: String,
                frame: (x: Position, y: Position, width: Int, height: Int),
                options: BitMaskOptionSet<SDLWindow.Option> = []) throws {
        
        let internalPointer = SDL_CreateWindow(title, frame.x.rawValue, frame.y.rawValue, Int32(frame.width), Int32(frame.height), options.rawValue)
        
        self.internalPointer = try internalPointer.sdlThrow(type: type(of: self))
    }
    
    // MARK: - Accessors
	
	public var windowFlags: UInt32 {
		get {
			return SDL_GetWindowFlags(internalPointer);
		}
	}
    
    /// Get the numeric ID of a window, for logging purposes.
    public var identifier: UInt {
        return UInt(SDL_GetWindowID(internalPointer))
    }
    
    /// Fill in information about the display mode used when a fullscreen window is visible.
    public func displayMode() throws -> SDLDisplayMode {
        
        var sdlDisplayMode = SDL_DisplayMode()
        try SDL_GetWindowDisplayMode(internalPointer, &sdlDisplayMode).sdlThrow(type: type(of: self))
        return SDLDisplayMode(sdlDisplayMode)
    }
    
    /// Use this function to get the size of a window's client area (in points).
    public var size: (width: Int, height: Int) {
        
        get {
            
            var width: Int32 = 0
            var height: Int32 = 0
            SDL_GetWindowSize(internalPointer, &width, &height)
            
            return (Int(width), Int(height))
        }
        
        set { SDL_SetWindowSize(internalPointer, Int32(newValue.width), Int32(newValue.height)) }
    }
	
	// The position of the window
	public var position: (x: Int, y: Int) {
		get {
			var x: Int32 = 0;
			var y: Int32 = 0;
			SDL_GetWindowPosition(internalPointer, &x, &y);
			return (Int(x), Int(y));
		}
		set {
			SDL_SetWindowPosition(internalPointer, Int32(newValue.x), Int32(newValue.y));
		}
	}
    
    /// Size of a window's underlying drawable in pixels (for use with glViewport).
    ///
    /// This may differ from `size` if we're rendering to a high-DPI drawable,
    /// i.e. the window was created with `.allowRetina` on a platform with Retina support.
    public var drawableSize: (width: Int, height: Int) {
        
        var width: Int32 = 0
        var height: Int32 = 0
        SDL_GL_GetDrawableSize(internalPointer, &width, &height)
        
        return (Int(width), Int(height))
    }
    
    /// Raise a window above other windows and set the input focus
    public func raise() {
        
        SDL_RaiseWindow(internalPointer)
    }
    
    /// The output size in pixels of a rendering context.
    public var rendererSize: (width: Int, height: Int)? {
        var width: Int32 = 0
        var height: Int32 = 0
		let resultCode = SDL_GetRendererOutputSize(internalPointer, &width, &height);
        guard resultCode >= 0
			else {
				let error = String(cString: SDL_GetError());
				debugPrint("Failed to retrieve renderer output size; resultCode: \(resultCode), error: \(error)");
				return nil;
		}
        
        return (Int(width), Int(height))
    }
    
	public var mouseCaptured: Bool {
		get {
			return Option.mouseCapture.isContained(in: windowFlags);
		}
		set {
			if newValue {
				SDL_CaptureMouse(SDL_bool(1));
			} else {
				SDL_CaptureMouse(SDL_bool(0));
			}
		}
	}
	
    // MARK: - Methods
    
    /// Copy the window surface to the screen.
    public func updateSurface() throws {
        
        try SDL_UpdateWindowSurface(internalPointer).sdlThrow(type: type(of: self))
    }
    
    /// Set the display mode to use when a window is visible at fullscreen.
    public func setDisplayMode(_ newValue: SDL_DisplayMode?) -> Bool {
        
        if var newValue = newValue {
            
            return SDL_SetWindowDisplayMode(internalPointer, &newValue) >= 0
            
        } else {
            
            return SDL_SetWindowDisplayMode(internalPointer, nil) >= 0
        }
    }
<<<<<<< HEAD
	
	public func minimise() {
		SDL_MinimizeWindow(internalPointer);
	}
	
	public func maximise() {
		SDL_MaximizeWindow(internalPointer);
	}
	
	public func close() {
		SDL_DestroyWindow(internalPointer);
	}
	
	// Returns whether this window has focus for keyboard events.
	public var keyFocused: Bool {
		get {
			return Option.inputFocus.isContained(in: SDL_GetWindowFlags(internalPointer));
		}
	}
	
	// Returns whether this window has focus for mouse and touch events.
	public var mouseFocused: Bool {
		get {
			return Option.mouseFocus.isContained(in: SDL_GetWindowFlags(internalPointer));
		}
	}
	
=======
    
    /// Set the title of a window
    public var title: String {
        
        get {
            
            return String(cString: SDL_GetWindowTitle(internalPointer))
            
        }
        set {
            
            SDL_SetWindowTitle(internalPointer, newValue)
            
        }
    }
>>>>>>> d3c34516
}

// MARK: - Supporting Types

private var SDL_WINDOWPOS_UNDEFINED: CInt { return 0x1FFF0000 }
private var SDL_WINDOWPOS_CENTERED: CInt { return 0x2FFF0000 }

public extension SDLWindow {
        
    enum Position: RawRepresentable {
        
        case undefined
        case centered
        case point(Int)
        
        public init?(rawValue: CInt) {
            
            switch rawValue {
            case SDL_WINDOWPOS_UNDEFINED: self = .undefined
            case SDL_WINDOWPOS_CENTERED: self = .centered
            default: self = .point(Int(rawValue))
            }
        }
        
        public var rawValue: CInt {
            
            switch self {
            case .undefined: return SDL_WINDOWPOS_UNDEFINED
            case .centered: return SDL_WINDOWPOS_CENTERED
            case let .point(point): return CInt(point)
            }
        }
    }
}

public extension SDLWindow {
    
    /// The flags on a window.
    enum Option: UInt32, BitMaskOption {
        
        /// fullscreen window
        case fullscreen = 0x00000001
        
        /// fullscreen window at the current desktop resolution
        case fullscreenDesktop = 0x00001001 // ( SDL_WINDOW_FULLSCREEN | 0x00001000 )
        
        /// window usable with opengl context
        case opengl = 0x00000002
        
        /// window is visible
        case shown = 0x00000004
        
        /// window is not visible
        case hidden = 0x00000008
        
        /// no window decoration
        case borderless = 0x00000010
        
        /// window can be resized
        case resizable = 0x00000020
        
        /// window is minimized
        case minimized = 0x00000040
        
        /// window is maximized
        case maximized = 0x00000080
        
        /// window has grabbed input focus
        case inputGrabbed = 0x00000100
        /// window has input focus
        case inputFocus = 0x00000200
        
        /// window has mouse focus
        case mouseFocus = 0x00000400
        
        /// window not created by sdl
        case foreign = 0x00000800
        
        /// window should be created in retina / high-dpi mode if supported (>= sdl 2.0.1)
        case allowRetina = 0x00002000
        
        /// window has mouse captured (unrelated to input_grabbed, >= sdl 2.0.4)
        case mouseCapture = 0x00004000
        
        /// window should always be above others (x11 only, >= sdl 2.0.5)
        case alwaysOnTop = 0x00008000
        
        /// window should not be added to the taskbar (x11 only, >= sdl 2.0.5)
        case skipTaskbar = 0x00010000
        
        /// window should be treated as a utility window (x11 only, >= sdl 2.0.5)
        case utility = 0x00020000
        
        /// window should be treated as a tooltip (x11 only, >= sdl 2.0.5)
        case tooltip = 0x00040000
        
        // window should be treated as a popup menu (x11 only, >= sdl 2.0.5)
        case popupMenu = 0x00080000
    }
}<|MERGE_RESOLUTION|>--- conflicted
+++ resolved
@@ -146,7 +146,6 @@
             return SDL_SetWindowDisplayMode(internalPointer, nil) >= 0
         }
     }
-<<<<<<< HEAD
 	
 	public func minimise() {
 		SDL_MinimizeWindow(internalPointer);
@@ -174,23 +173,6 @@
 		}
 	}
 	
-=======
-    
-    /// Set the title of a window
-    public var title: String {
-        
-        get {
-            
-            return String(cString: SDL_GetWindowTitle(internalPointer))
-            
-        }
-        set {
-            
-            SDL_SetWindowTitle(internalPointer, newValue)
-            
-        }
-    }
->>>>>>> d3c34516
 }
 
 // MARK: - Supporting Types
